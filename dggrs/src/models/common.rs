--- conflicted
+++ resolved
@@ -7,13 +7,7 @@
 // discretion. This file may not be copied, modified, or distributed
 // except according to those terms.
 use crate::constants::DGGRS_SPECS;
-<<<<<<< HEAD
-use crate::error::DggrsError;
-use crate::error::factory::DggrsUidError;
-use crate::registry;
-=======
 use crate::error::port::GeoPlegmaError;
->>>>>>> 21c8057a
 use geo::{Point, Polygon};
 use std::convert::{From, TryFrom};
 use std::fmt;
@@ -71,37 +65,6 @@
         f.write_str(s)
     }
 }
-<<<<<<< HEAD
-
-impl FromStr for DggrsUid {
-    type Err = DggrsUidError; // or FactoryError if you prefer
-
-    fn from_str(s: &str) -> Result<Self, Self::Err> {
-        let normalized: String = s
-            .chars()
-            .filter(|c| c.is_ascii_alphanumeric())
-            .map(|c| c.to_ascii_uppercase())
-            .collect();
-
-        if let Some(hit) = registry()
-            .iter()
-            .map(|sp| sp.id)
-            .find(|id| id.to_string() == normalized)
-        {
-            return Ok(hit);
-        }
-
-        // Unknown: suggest all known UIDs
-        let candidates = registry().iter().map(|sp| sp.id).collect();
-        Err(DggrsUidError::Unknown {
-            input: s.to_string(),
-            candidates,
-        })
-    }
-}
-
-=======
->>>>>>> 21c8057a
 #[derive(Debug, Clone, Copy, PartialEq, Eq, Hash)]
 pub enum DggrsName {
     ISEA3H,
@@ -154,13 +117,6 @@
     pub id: DggrsUid,
     pub name: DggrsName,
     pub tool: DggrsTool,
-<<<<<<< HEAD
-    pub title: Option<&'static str>,
-    pub description: Option<&'static str>,
-    pub uri: Option<&'static str>, // NOTE: Adjust this to only accept this format [ogc-dggrs:ISEA3H]"
-    pub crs: Option<i32>,
-=======
->>>>>>> 21c8057a
     pub min_refinement_level: RefinementLevel,
     pub max_refinement_level: RefinementLevel,
     pub default_refinement_level: RefinementLevel,
@@ -367,11 +323,7 @@
     type Error = DggrsError;
 
     fn try_from(d: RefinementLevel) -> Result<Self, Self::Error> {
-<<<<<<< HEAD
-        u8::try_from(d.0).map_err(|_| DggrsError::RefinementLevelTooHigh(d))
-=======
         u8::try_from(d.0).map_err(|_| GeoPlegmaError::RefinementLevelTooHigh(d))
->>>>>>> 21c8057a
     }
 }
 
