--- conflicted
+++ resolved
@@ -27,13 +27,6 @@
         id: DggrsUid::ISEA3HDGGRID,
         name: DggrsName::ISEA3H,
         tool: DggrsTool::DGGRID,
-<<<<<<< HEAD
-        title: None, // NOTE: Use Some() for optional values.
-        description: None,
-        uri: None,
-        crs: None,
-=======
->>>>>>> 21c8057a
         min_refinement_level: RefinementLevel::new_const(0),
         max_refinement_level: RefinementLevel::new_const(36),
         default_refinement_level: RefinementLevel::new_const(3),
@@ -44,13 +37,6 @@
         id: DggrsUid::IGEO7,
         name: DggrsName::IGEO7,
         tool: DggrsTool::DGGRID,
-<<<<<<< HEAD
-        title: None, // NOTE: Use Some() for optional values.
-        description: None,
-        uri: None,
-        crs: None,
-=======
->>>>>>> 21c8057a
         min_refinement_level: RefinementLevel::new_const(0),
         max_refinement_level: RefinementLevel::new_const(20),
         default_refinement_level: RefinementLevel::new_const(2),
@@ -61,13 +47,6 @@
         id: DggrsUid::H3,
         name: DggrsName::H3,
         tool: DggrsTool::H3O,
-<<<<<<< HEAD
-        title: None, // NOTE: Use Some() for optional values.
-        description: None,
-        uri: None,
-        crs: None,
-=======
->>>>>>> 21c8057a
         min_refinement_level: RefinementLevel::new_const(0),
         max_refinement_level: RefinementLevel::new_const(16),
         default_refinement_level: RefinementLevel::new_const(2),
@@ -78,13 +57,6 @@
         id: DggrsUid::ISEA3HDGGAL,
         name: DggrsName::ISEA3H,
         tool: DggrsTool::DGGAL,
-<<<<<<< HEAD
-        title: None, // NOTE: Use Some() for optional values.
-        description: None,
-        uri: None,
-        crs: None,
-=======
->>>>>>> 21c8057a
         min_refinement_level: RefinementLevel::new_const(0),
         max_refinement_level: RefinementLevel::new_const(33),
         default_refinement_level: RefinementLevel::new_const(3),
@@ -95,13 +67,6 @@
         id: DggrsUid::IVEA3H,
         name: DggrsName::IVEA3H,
         tool: DggrsTool::DGGAL,
-<<<<<<< HEAD
-        title: None, // NOTE: Use Some() for optional values.
-        description: None,
-        uri: None,
-        crs: None,
-=======
->>>>>>> 21c8057a
         min_refinement_level: RefinementLevel::new_const(0),
         max_refinement_level: RefinementLevel::new_const(33),
         default_refinement_level: RefinementLevel::new_const(3),
@@ -112,13 +77,6 @@
         id: DggrsUid::ISEA9R,
         name: DggrsName::ISEA9R,
         tool: DggrsTool::DGGAL,
-<<<<<<< HEAD
-        title: None, // NOTE: Use Some() for optional values.
-        description: None,
-        uri: None,
-        crs: None,
-=======
->>>>>>> 21c8057a
         min_refinement_level: RefinementLevel::new_const(0),
         max_refinement_level: RefinementLevel::new_const(16),
         default_refinement_level: RefinementLevel::new_const(2),
@@ -129,13 +87,6 @@
         id: DggrsUid::IVEA9R,
         name: DggrsName::IVEA9R,
         tool: DggrsTool::DGGAL,
-<<<<<<< HEAD
-        title: None, // NOTE: Use Some() for optional values.
-        description: None,
-        uri: None,
-        crs: None,
-=======
->>>>>>> 21c8057a
         min_refinement_level: RefinementLevel::new_const(0),
         max_refinement_level: RefinementLevel::new_const(16),
         default_refinement_level: RefinementLevel::new_const(2),
@@ -146,13 +97,6 @@
         id: DggrsUid::RTEA3H,
         name: DggrsName::RTEA3H,
         tool: DggrsTool::DGGAL,
-<<<<<<< HEAD
-        title: None, // NOTE: Use Some() for optional values.
-        description: None,
-        uri: None,
-        crs: None,
-=======
->>>>>>> 21c8057a
         min_refinement_level: RefinementLevel::new_const(0),
         max_refinement_level: RefinementLevel::new_const(33),
         default_refinement_level: RefinementLevel::new_const(2),
@@ -163,13 +107,6 @@
         id: DggrsUid::RTEA9R,
         name: DggrsName::RTEA9R,
         tool: DggrsTool::DGGAL,
-<<<<<<< HEAD
-        title: None, // NOTE: Use Some() for optional values.
-        description: None,
-        uri: None,
-        crs: None,
-=======
->>>>>>> 21c8057a
         min_refinement_level: RefinementLevel::new_const(0),
         max_refinement_level: RefinementLevel::new_const(16),
         default_refinement_level: RefinementLevel::new_const(2),
