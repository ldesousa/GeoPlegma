--- conflicted
+++ resolved
@@ -10,11 +10,7 @@
 use crate::adapters::h3o::common::{refinement_level_to_h3_resolution, to_zones};
 use crate::adapters::h3o::h3o::H3oAdapter;
 use crate::error::h3o::H3oError;
-<<<<<<< HEAD
-use crate::error::DggrsError;
-=======
 use crate::error::port::GeoPlegmaError;
->>>>>>> 21c8057a
 use crate::models::common::{DggrsUid, RefinementLevel, RelativeDepth, ZoneId, Zones};
 use crate::ports::dggrs::{DggrsPort, DggrsPortConfig};
 use geo::{Point, Rect};
@@ -66,11 +62,7 @@
             h3o_zones = tiler.into_coverage().collect::<Vec<_>>();
         } else {
             if refinement_level > self.default_refinement_level()? {
-<<<<<<< HEAD
-                return Err(DggrsError::RefinementLevelTooHigh(refinement_level));
-=======
                 return Err(GeoPlegmaError::RefinementLevelTooHigh(refinement_level));
->>>>>>> 21c8057a
             }
             h3o_zones = CellIndex::base_cells()
                 .flat_map(|base| {
@@ -113,13 +105,6 @@
         let target_level = RefinementLevel::new(parent.resolution() as i32)?.add(relative_depth)?;
 
         if target_level > self.max_refinement_level()? {
-<<<<<<< HEAD
-            return Err(DggrsError::RefinementLevelPlusRelativeDepthLimitReached {
-                grid_name: self.id.spec().name.to_string(),
-                requested: relative_depth,
-                maximum: self.max_refinement_level()?,
-            });
-=======
             return Err(
                 GeoPlegmaError::RefinementLevelPlusRelativeDepthLimitReached {
                     grid_name: self.id.spec().name.to_string(),
@@ -127,7 +112,6 @@
                     maximum: self.max_refinement_level()?,
                 },
             );
->>>>>>> 21c8057a
         }
 
         let h3o_sub_zones: Vec<CellIndex> = parent
@@ -152,25 +136,6 @@
         Ok(to_zones(vec![h3o_zone], cfg)?)
     }
 
-<<<<<<< HEAD
-    fn min_refinement_level(&self) -> Result<RefinementLevel, DggrsError> {
-        Ok(self.id.spec().min_refinement_level)
-    }
-
-    fn max_refinement_level(&self) -> Result<RefinementLevel, DggrsError> {
-        Ok(self.id.spec().max_refinement_level)
-    }
-
-    fn default_refinement_level(&self) -> Result<RefinementLevel, DggrsError> {
-        Ok(self.id.spec().default_refinement_level)
-    }
-
-    fn max_relative_depth(&self) -> Result<RelativeDepth, DggrsError> {
-        Ok(self.id.spec().max_relative_depth)
-    }
-
-    fn default_relative_depth(&self) -> Result<RelativeDepth, DggrsError> {
-=======
     fn min_refinement_level(&self) -> Result<RefinementLevel, GeoPlegmaError> {
         Ok(self.id.spec().min_refinement_level)
     }
@@ -188,7 +153,6 @@
     }
 
     fn default_relative_depth(&self) -> Result<RelativeDepth, GeoPlegmaError> {
->>>>>>> 21c8057a
         Ok(self.id.spec().default_relative_depth)
     }
 }