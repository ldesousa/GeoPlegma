// Copyright 2025 contributors to the GeoPlegma project.
// Originally authored by Michael Jendryke, GeoInsight (michael.jendryke@geoinsight.ai)
//
// Licenced under the Apache Licence, Version 2.0 <LICENCE-APACHE or
// http://www.apache.org/licenses/LICENSE-2.0> or the MIT license
// <LICENCE-MIT or http://opensource.org/licenses/MIT>, at your
// discretion. This file may not be copied, modified, or distributed
// except according to those terms.

use crate::adapters::dggrid::common;
use crate::adapters::dggrid::dggrid::DggridAdapter;
use crate::error::dggrid::DggridError;
<<<<<<< HEAD
use crate::error::DggrsError;
=======
use crate::error::port::GeoPlegmaError;
>>>>>>> 21c8057a
use crate::models::common::{DggrsUid, RefinementLevel, RelativeDepth, ZoneId, Zones};
use crate::ports::dggrs::{DggrsPort, DggrsPortConfig};
use core::f64;
use geo::{Point, Rect};
use std::fs;
use std::fs::OpenOptions;
use std::io::{self, Write};
use std::path::PathBuf;
use tracing::debug;
pub const CLIP_CELL_DENSIFICATION: u8 = 50; // DGGRID option

pub struct Isea3hImpl {
    id: DggrsUid,
    adapter: DggridAdapter,
}

impl Isea3hImpl {
    // Optional: allow custom paths too
    pub fn new(executable: PathBuf, workdir: PathBuf) -> Self {
        Self {
            id: DggrsUid::ISEA3HDGGRID,
            adapter: DggridAdapter::new(executable, workdir),
        }
    }
}

impl Default for Isea3hImpl {
    fn default() -> Self {
        Self {
            id: DggrsUid::ISEA3HDGGRID,
            adapter: DggridAdapter::default(),
        }
    }
}

impl DggrsPort for Isea3hImpl {
    fn zones_from_bbox(
        &self,
        refinement_level: RefinementLevel,
        bbox: Option<Rect<f64>>,
        config: Option<DggrsPortConfig>,
    ) -> Result<Zones, DggrsError> {
        let cfg = config.unwrap_or_default();
        let (meta_path, aigen_path, children_path, neighbor_path, bbox_path, input_path) =
            common::dggrid::setup(&self.adapter.workdir);

        let _ = common::write::metafile(
            &meta_path,
            &refinement_level,
            &aigen_path.with_extension(""),
            &children_path.with_extension(""),
            &neighbor_path.with_extension(""),
            &cfg,
        );

        let _ = isea3h_metafile(&meta_path);

        if let Some(bbox) = &bbox {
            let _ = common::write::bbox(bbox, &bbox_path);

            // Append to metafile
            let mut meta_file = OpenOptions::new()
                .append(true)
                .write(true)
                .open(&meta_path)
                .expect("cannot open file");

            let _ = writeln!(meta_file, "clip_subset_type AIGEN");
            let _ = writeln!(
                meta_file,
                "clip_region_files {}",
                &bbox_path.to_string_lossy()
            );
        }

        common::write::file(meta_path.clone());
        common::dggrid::execute(&self.adapter.executable, &meta_path);
        let result = common::output::ingest(&aigen_path, &children_path, &neighbor_path, &cfg)?;
        common::cleanup(
            &meta_path,
            &aigen_path,
            &children_path,
            &neighbor_path,
            &bbox_path,
            &input_path,
        );
        Ok(result)
    }

    fn zone_from_point(
        &self,
        refinement_level: RefinementLevel,
        point: Point,
        config: Option<DggrsPortConfig>,
    ) -> Result<Zones, DggrsError> {
        let cfg = config.unwrap_or_default();
        let (meta_path, aigen_path, children_path, neighbor_path, bbox_path, input_path) =
            common::dggrid::setup(&self.adapter.workdir);

        let _ = common::write::metafile(
            &meta_path,
            &refinement_level,
            &aigen_path.with_extension(""),
            &children_path.with_extension(""),
            &neighbor_path.with_extension(""),
            &cfg,
        );

        let _ = isea3h_metafile(&meta_path);

        // Append to metafile
        let mut meta_file = OpenOptions::new()
            .append(true)
            .write(true)
            .open(&meta_path)
            .expect("cannot open file");

        let _ = writeln!(meta_file, "dggrid_operation TRANSFORM_POINTS");
        let _ = writeln!(meta_file, "input_address_type GEO");
        let _ = writeln!(
            meta_file,
            "input_file_name {}",
            &input_path.to_string_lossy()
        );

        // File with one point
        let mut input_file = OpenOptions::new()
            .read(true)
            .write(true)
            .create(true)
            .open(&input_path)
            .expect("cannot open file");
        let _ = writeln!(input_file, "{} {}", point.y(), point.x())
            .expect("Cannot create point input file");

        common::write::file(meta_path.clone());
        common::dggrid::execute(&self.adapter.executable, &meta_path);
        let result = common::output::ingest(&aigen_path, &children_path, &neighbor_path, &cfg)?;
        common::cleanup(
            &meta_path,
            &aigen_path,
            &children_path,
            &neighbor_path,
            &bbox_path,
            &input_path,
        );
        let _ = fs::remove_file(&input_path);
        Ok(result)
    }
    fn zones_from_parent(
        &self,
        relative_depth: RelativeDepth,
        parent_zone_id: ZoneId,
        config: Option<DggrsPortConfig>,
    ) -> Result<Zones, DggrsError> {
        let cfg = config.unwrap_or_default();
        let (meta_path, aigen_path, children_path, neighbor_path, bbox_path, input_path) =
            common::dggrid::setup(&self.adapter.workdir);

        let parent_zone_res = get_refinement_level_from_z3_zone_id(&parent_zone_id)?;
        let target_level = parent_zone_res.add(relative_depth)?;

        let _ = common::write::metafile(
            &meta_path,
            &target_level,
            &aigen_path.with_extension(""),
            &children_path.with_extension(""),
            &neighbor_path.with_extension(""),
            &cfg,
        );

        let _ = isea3h_metafile(&meta_path);

        // Append to metafile format
        let mut meta_file = OpenOptions::new()
            .append(true)
            .write(true)
            .open(&meta_path)
            .expect("cannot open file");

        let _ = writeln!(meta_file, "clip_subset_type COARSE_CELLS");
        let _ = writeln!(meta_file, "clip_cell_res {:?}", parent_zone_res.get());
        let _ = writeln!(
            meta_file,
            "clip_cell_densification {}",
            CLIP_CELL_DENSIFICATION
        );
        let _ = writeln!(meta_file, "clip_cell_addresses \"{}\"", parent_zone_id);
        let _ = writeln!(meta_file, "input_address_type Z3");
        common::write::file(meta_path.clone());
        common::dggrid::execute(&self.adapter.executable, &meta_path);
        let result = common::output::ingest(&aigen_path, &children_path, &neighbor_path, &cfg)?;
        common::cleanup(
            &meta_path,
            &aigen_path,
            &children_path,
            &neighbor_path,
            &bbox_path,
            &input_path,
        );
        Ok(result)
    }
    fn zone_from_id(
        &self,
        zone_id: ZoneId,
        config: Option<DggrsPortConfig>,
    ) -> Result<Zones, DggrsError> {
        let cfg = config.unwrap_or_default();
        let (meta_path, aigen_path, children_path, neighbor_path, bbox_path, input_path) =
            common::dggrid::setup(&self.adapter.workdir);

        let refinement_level = get_refinement_level_from_z3_zone_id(&zone_id)?;
        let _ = common::write::metafile(
            &meta_path,
            &refinement_level,
            &aigen_path.with_extension(""),
            &children_path.with_extension(""),
            &neighbor_path.with_extension(""),
            &cfg,
        );

        let _ = isea3h_metafile(&meta_path);

        // Append to metafile format
        let mut meta_file = OpenOptions::new()
            .append(true)
            .write(true)
            .open(&meta_path)
            .expect("cannot open file");

        let _ = writeln!(
            meta_file,
            "input_file_name {}",
            &input_path.to_string_lossy()
        );

        // File with one point
        let mut input_file = OpenOptions::new()
            .read(true)
            .write(true)
            .create(true)
            .open(&input_path)
            .expect("cannot open file");
        let _ = writeln!(input_file, "{}", zone_id).expect("Cannot create zone id input file");

        let _ = writeln!(meta_file, "dggrid_operation TRANSFORM_POINTS");
        let _ = writeln!(meta_file, "input_address_type Z3");
        common::write::file(meta_path.clone());
        common::dggrid::execute(&self.adapter.executable, &meta_path);
        let result = common::output::ingest(&aigen_path, &children_path, &neighbor_path, &cfg)?;
        common::cleanup(
            &meta_path,
            &aigen_path,
            &children_path,
            &neighbor_path,
            &bbox_path,
            &input_path,
        );
        Ok(result)
    }
<<<<<<< HEAD
    fn min_refinement_level(&self) -> Result<RefinementLevel, DggrsError> {
        Ok(self.id.spec().min_refinement_level)
    }

    fn max_refinement_level(&self) -> Result<RefinementLevel, DggrsError> {
        Ok(self.id.spec().max_refinement_level)
    }

    fn default_refinement_level(&self) -> Result<RefinementLevel, DggrsError> {
        Ok(self.id.spec().default_refinement_level)
    }

    fn max_relative_depth(&self) -> Result<RelativeDepth, DggrsError> {
        Ok(self.id.spec().max_relative_depth)
    }

    fn default_relative_depth(&self) -> Result<RelativeDepth, DggrsError> {
=======
    fn min_refinement_level(&self) -> Result<RefinementLevel, GeoPlegmaError> {
        Ok(self.id.spec().min_refinement_level)
    }

    fn max_refinement_level(&self) -> Result<RefinementLevel, GeoPlegmaError> {
        Ok(self.id.spec().max_refinement_level)
    }

    fn default_refinement_level(&self) -> Result<RefinementLevel, GeoPlegmaError> {
        Ok(self.id.spec().default_refinement_level)
    }

    fn max_relative_depth(&self) -> Result<RelativeDepth, GeoPlegmaError> {
        Ok(self.id.spec().max_relative_depth)
    }

    fn default_relative_depth(&self) -> Result<RelativeDepth, GeoPlegmaError> {
>>>>>>> 21c8057a
        Ok(self.id.spec().default_relative_depth)
    }
}

pub fn isea3h_metafile(meta_path: &PathBuf) -> io::Result<()> {
    debug!("Writing to {:?}", meta_path);
    // Append to metafile format
    let mut meta_file = OpenOptions::new()
        .append(true)
        .write(true)
        .open(&meta_path)
        .expect("cannot open file");
    writeln!(meta_file, "dggs_type {}", "ISEA3H")?;
    writeln!(meta_file, "dggs_aperture 3")?;
    writeln!(meta_file, "output_address_type Z3")?;

    Ok(())
}

/// Determines the refinement level from an ISEA3H (Z3) zone identifier.
///
/// This function decodes a Z3 zone identifier generated by DGGRID with `z3_invalid_digit` set to `3`. In the Z3 format, the first four bits of the 64-bit integer encode the base cell number, and the remaining 60 bits are split into 30 two-bit digits. Digits with values `0` through `2` represent valid resolution steps, while the value `3` indicates padding beyond the zone’s resolution.
///
/// The refinement level is calculated by counting the number of valid digits before the first padding digit. If no padding digit is found, the maximum refinement level of 30 is returned.
///
/// # Parameters
/// - `dggrid_z3_id`: A `ZoneId` expected to be in hexadecimal form (`ZoneId::HexId`).
///
/// # Returns
/// - `Ok(RefinementLevel)`: The detected refinement level.
/// - `Err(GeoPlegmaError)`: If the identifier is not a `HexId`, contains invalid digits, or fails to create a valid `RefinementLevel`.
///
/// # Panics
/// This function will panic if the provided hex string cannot be parsed into a `u64`, though this is not expected when IDs are generated by DGGRID with the proper configuration.
///
/// # Requirements
/// Zone identifiers must be generated using DGGRID version 8.41 or later, with `z3_invalid_digit` explicitly set to `3`.
pub fn get_refinement_level_from_z3_zone_id(
    dggrid_z3_id: &ZoneId,
) -> Result<RefinementLevel, DggrsError> {
    // make sure to generate zones with DGGRID version 8.41 and z3_invalid_digit 3
    let hex = match dggrid_z3_id {
        ZoneId::HexId(h) => h.as_str(),
        _ => {
            return Err(DggrsError::Dggrid(DggridError::InvalidZ3Format(
                "Expected ZoneId::HexId".to_string(),
            )))?;
        }
    };

    let v = u64::from_str_radix(hex, 16).unwrap(); // NOTE: This should be safe if the hex string is coming from DGGRID.
    let mut resolution = RefinementLevel::new(30)?; // default if no padding found
    for i in 0..30 {
        let shift = 60 - 2 * (i + 1);
        let digit = ((v >> shift) & 0b11) as u64;

        if digit > 3 {
            return Err(DggrsError::Dggrid(DggridError::InvalidZ3Format(format!(
                "Invalid Z3 digit {} at position {}",
                digit,
                i + 1
            ))));
        }
        if digit == 3 {
            resolution = RefinementLevel::new(i)?;
            break;
        }
    }

    Ok(resolution)
}<|MERGE_RESOLUTION|>--- conflicted
+++ resolved
@@ -10,11 +10,7 @@
 use crate::adapters::dggrid::common;
 use crate::adapters::dggrid::dggrid::DggridAdapter;
 use crate::error::dggrid::DggridError;
-<<<<<<< HEAD
-use crate::error::DggrsError;
-=======
 use crate::error::port::GeoPlegmaError;
->>>>>>> 21c8057a
 use crate::models::common::{DggrsUid, RefinementLevel, RelativeDepth, ZoneId, Zones};
 use crate::ports::dggrs::{DggrsPort, DggrsPortConfig};
 use core::f64;
@@ -275,25 +271,6 @@
         );
         Ok(result)
     }
-<<<<<<< HEAD
-    fn min_refinement_level(&self) -> Result<RefinementLevel, DggrsError> {
-        Ok(self.id.spec().min_refinement_level)
-    }
-
-    fn max_refinement_level(&self) -> Result<RefinementLevel, DggrsError> {
-        Ok(self.id.spec().max_refinement_level)
-    }
-
-    fn default_refinement_level(&self) -> Result<RefinementLevel, DggrsError> {
-        Ok(self.id.spec().default_refinement_level)
-    }
-
-    fn max_relative_depth(&self) -> Result<RelativeDepth, DggrsError> {
-        Ok(self.id.spec().max_relative_depth)
-    }
-
-    fn default_relative_depth(&self) -> Result<RelativeDepth, DggrsError> {
-=======
     fn min_refinement_level(&self) -> Result<RefinementLevel, GeoPlegmaError> {
         Ok(self.id.spec().min_refinement_level)
     }
@@ -311,7 +288,6 @@
     }
 
     fn default_relative_depth(&self) -> Result<RelativeDepth, GeoPlegmaError> {
->>>>>>> 21c8057a
         Ok(self.id.spec().default_relative_depth)
     }
 }
